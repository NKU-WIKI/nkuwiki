--- conflicted
+++ resolved
@@ -1,5 +1,3 @@
-<<<<<<< HEAD
-=======
 def run_counselor_script():
     """
         一个定时任务，为后续的cron使用。注意工作目录为/webpage_spider文件夹下
@@ -45,5 +43,4 @@
     export_web_to_mysql(logger=logging)
 
 if __name__ == '__main__':
-    run_counselor_script()
->>>>>>> 8e5ec80f
+    run_counselor_script()