--- conflicted
+++ resolved
@@ -20,6 +20,7 @@
         if not self.nicknames:
             raise ValueError(f"Environment variable {nicknames} is not set or is empty")
         print("nicknames: ", self.nicknames)
+        print("nicknames: ", self.nicknames)
         super().__init__(name=self.name, debug=debug, headless=headless)
 
     def login_for_cookies(self):
@@ -57,14 +58,26 @@
         # 设置较短的默认超时时间
         self.page.set_default_timeout(6000)  # 设置为6秒
         
+        
+        # 设置较短的默认超时时间
+        self.page.set_default_timeout(6000)  # 设置为6秒
+        
         try:
             self.random_sleep()
             new_content_button = self.page.wait_for_selector('div[class="new-creation__menu-item"]', 
                 state='attached', 
                 timeout=3000
             )
+            new_content_button = self.page.wait_for_selector('div[class="new-creation__menu-item"]', 
+                state='attached', 
+                timeout=3000
+            )
         except Exception as e:
             self.page.screenshot(path='viewport.png', full_page=True)
+            self.counter['error'] += 1
+            self.logger.error(f'get articles from {self.nicknames} error, {type(e)}: {e}')
+            return total_articles
+
             self.counter['error'] += 1
             self.logger.error(f'get articles from {self.nicknames} error, {type(e)}: {e}')
             return total_articles
@@ -77,6 +90,8 @@
                 break
             except Exception as e:
                 if attempt == max_retries - 1:
+                    self.logger.error(f"点击失败，已重试 {max_retries} 次，跳过")
+                    return total_articles
                     self.logger.error(f"点击失败，已重试 {max_retries} 次，跳过")
                     return total_articles
                 self.logger.warning(f"点击失败，重试 {attempt+1}/{max_retries}")
@@ -88,17 +103,12 @@
             self.page = new_page
             self.logger.info('go to new content page')
             self.random_sleep()
-<<<<<<< HEAD
-=======
-
->>>>>>> d860a266
             self.page.wait_for_selector('li[id="js_editor_insertlink"] > span').click()
         except Exception as e:
             self.page.screenshot(path='viewport.png', full_page=True)
             self.counter['error'] += 1
             self.logger.error(f'get articles error, {type(e)}: {e}')
             return total_articles
-<<<<<<< HEAD
         for nickname in self.nicknames:
             self.random_sleep()
             try:
@@ -191,110 +201,6 @@
             total_articles.extend(articles)
             if len(total_articles) >= total_max_article_num:
                 break
-=======
-
-        for nickname in self.nicknames:
-            try:
-                self.random_sleep()
-                # 使用 Promise.race 模式等待元素
-                try:
-                    self.page.wait_for_selector('p[class="inner_link_account_msg"] > div > button', 
-                        timeout=3000,
-                        state='visible'
-                    ).click()
-                except Exception as e:
-                    self.logger.error(f'Failed to find account button: {e}')
-                    break
-
-                self.random_sleep()
-                try:
-                    search_account_field = self.page.wait_for_selector(
-                        'input[placeholder="输入文章来源的账号名称或微信号，回车进行搜索"]',
-                        timeout=3000
-                    )
-                    search_account_field.fill(nickname)
-                except Exception as e:
-                    self.logger.error(f'Failed to find search field: {e}')
-                    break
-                self.random_sleep()
-                try:
-                    self.page.wait_for_selector(
-                        'button[class="weui-desktop-icon-btn weui-desktop-search__btn"]',
-                        timeout=3000
-                    ).click()
-                except Exception as e:
-                    self.logger.error(f'Failed to find search button: {e}')
-                    break
-                self.random_sleep()
-                # 等待账号选择器出现
-                try:
-                    account_selector = self.page.wait_for_selector(
-                        '//li[@class="inner_link_account_item"]/div[1]',
-                        timeout=3000
-                    )
-                    account_selector.click()
-                except Exception as e:
-                    self.logger.error(f'click account error, {type(e)}: {e}, nickname: {nickname}')
-                    break
-                self.random_sleep()
-                # 获取页码信息
-                try:
-                    max_page_label = self.page.wait_for_selector(
-                        'span[class="weui-desktop-pagination__num__wrp"] > label:nth-of-type(2)',
-                        timeout=3000
-                    )
-                    max_page_num = int(max_page_label.inner_text())
-                except Exception as e:
-                    self.logger.error(f'Failed to get max page number: {e}')
-                    break
-
-                page = 1
-                articles = []
-                while len(articles) < max_article_num and page <= max_page_num:
-                    try:
-                        self.random_sleep()
-                        article_titles_elements = self.page.query_selector_all('div[class="inner_link_article_title"] > span:nth-of-type(2)')
-                        article_dates_elements = self.page.query_selector_all('div[class="inner_link_article_date"] > span:nth-of-type(1)')
-                        article_links_elements = self.page.query_selector_all('div[class="inner_link_article_date"] > span:nth-of-type(2) > a[href]')
-                        cnt = 0
-                        for i in range(len(article_titles_elements)):
-                            article_title = str(article_titles_elements[i].inner_text())
-                            article_date = str(article_dates_elements[i].inner_text())
-                            article_link = str(article_links_elements[i].get_attribute('href'))
-                            if(article_link not in scraped_links):
-                                articles.append({
-                                    'nickname': nickname,
-                                    'publish_time': article_date,
-                                    'title': article_title,
-                                    'link': article_link
-                                })
-                                cnt += 1
-                        page += 1
-                        self.logger.info(f'scraped {cnt} articles from {nickname}')
-                        try: 
-                            # 通过文本内容定位"下一页"按钮
-                            next_page_button = self.page.get_by_text("下一页")
-                            next_page_button.click()
-                        except Exception as e:
-                            self.counter['error'] += 1
-                            self.logger.error(f'Page: {page}, Next Button error, {type(e)}: {e}, nickname: {nickname}')
-                            break
-                    except Exception as e:
-                        self.counter['error'] += 1
-                        self.logger.error(f'Page: {page}, Get article links error, {type(e)}: {e}, nickname: {nickname}')
-                        break  # 如果处理页面出错，跳出当前账号的处理
-
-                self.update_scraped_articles(scraped_links, articles)
-                self.logger.info(f'save {len(articles)} articles from {nickname}')
-                total_articles.extend(articles)
-                if len(total_articles) >= total_max_article_num:
-                    break
-
-            except Exception as e:
-                self.counter['error'] += 1
-                self.logger.error(f'Error processing nickname {nickname}: {type(e)}: {e}')
-                continue  # 如果处理某个昵称时出错，继续处理下一个昵称
->>>>>>> d860a266
 
         self.logger.info(f'save total {len(total_articles)} articles from {self.nicknames}')
         return total_articles
@@ -380,9 +286,5 @@
 # 调试可以设置debug=True，max_article_num <= 5
 # 抓取公众号文章元信息需要cookies（高危操作），下载文章内容不需要cookies，两者分开处理
 if __name__ == "__main__":
-<<<<<<< HEAD
     wechat = Wechat(nicknames = "CLUB_OFFICIAL_ACCOUNT", debug=False, headless=False)  # 初始化
-=======
-    wechat = Wechat(nicknames = "SCHOOL_OFFICIAL_ACCOUNT1", debug=False, headless=False)  # 初始化
->>>>>>> d860a266
     wechat.scrape(max_article_num=500, total_max_article_num=1e10)   # max_article_num最大抓取数量