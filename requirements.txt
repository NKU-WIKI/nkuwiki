# python==3.10.12

## core dependencies version locked
llama-index-core==0.12.22
pydantic==2.8.0
--extra-index-url https://download.pytorch.org/whl/cpu 
torch==2.3.0+cpu # cuda-free environment
transformers>=4.49.0
sentence-transformers==3.4.1
numpy==1.26.4
llama-index-vector-stores-qdrant==0.4.3
nltk==3.9b1
## other dependencies without version control

<<<<<<< HEAD
### utils
loguru
python-dotenv
singleton_decorator
openpyxl
=======
# ========================================
# 数据处理 (Data Processing)
# ========================================
# 数据操作与分析
pandas>=1.5.0
openpyxl>=3.0.0  # Excel文件处理
>>>>>>> edb0e469

### ml&nlp&rag
accelerate
pandas
tiktoken
openai
jieba
llama-index-embeddings-huggingface
bm25s
rank_bm25
<<<<<<< HEAD
llmlingua

### web
playwright # 使用内置浏览器时，需要先执行playwright install chromium
fastapi
uvicorn
beautifulsoup4

### database
mysql-connector-python #9.2+
# 本地开发容器部署docker run -d --name mysql -p 3306:3306 -e MYSQL_ROOT_PASSWORD=123456 -v D:\Code\nkuwiki\etl\data\mysql:/var/lib/mysql mysql:latest
qdrant-client # 1.3.2+
#本地开发部署 docker run -d --name qdrant -p 6333:6333 -p 6334:6334 -v d:\code\nkuwiki\etl\data\qdrant:/qdrant/storage qdrant/qdrant:latest 
=======
llmlingua             # 文本压缩
llama-index-embeddings-huggingface

# ========================================
# 数据存储 (Data Storage)
# ========================================
# 关系型数据库
mysql-connector-python  # 9.2+
# 本地开发容器部署: docker run -d --name mysql -p 3306:3306 -e MYSQL_ROOT_PASSWORD=123456 -v D:\Code\nkuwiki\etl\data\mysql:/var/lib/mysql mysql:latest

# 向量数据库
qdrant-client          # 1.3.2+
# 本地开发容器部署: docker run -d --name qdrant -p 6333:6333 -p 6334:6334 -v d:\code\nkuwiki\etl\data\qdrant:/qdrant/storage qdrant/qdrant:latest 

# ========================================
# Web与接口 (Web & API)
# ========================================
# Web框架
fastapi               # API框架
uvicorn               # ASGI服务器
requests>=2.31.0      # HTTP请求库

# 网页处理
beautifulsoup4        # HTML解析
playwright            # 浏览器自动化

# 企业微信 (仅Windows)
# ntwork; platform_system=="Windows"  # pip源不可用，本地安装: pip install ./servercies/wework/ntwork_backup_bin/ntwork<your_version>.whl

# ========================================
# AI服务集成 (AI Service Integration)
# ========================================
openai                # OpenAI API
anthropic             # Claude API
google-generativeai   # Google Gemini
cozepy                # Coze平台
zhipuai               # 智谱AI
dashscope             # 阿里云通义千问
websocket-client      # 讯飞星火依赖
dingtalk_stream       # 钉钉
broadscope_bailian    # 阿里云百炼

# ========================================
# 多模态处理 (Multimodal Processing)
# ========================================
# 语音处理
pydub                 # 音频处理
SpeechRecognition     # 语音识别
gTTS                  # Google文本转语音
pyttsx3               # 本地文本转语音
baidu_aip             # 百度语音
azure-cognitiveservices-speech  # Azure语音
edge-tts              # Edge TTS
elevenlabs            # ElevenLabs TTS
langid                # 语言检测
# Windows平台特定语音工具
pysilk-mod            # SILK编码支持 (Windows)
pilk                  # 语音文件处理库 (Windows)
comtypes              # COM组件支持 (Windows语音接口)

# ========================================
# 工具与扩展 (Utilities & Extensions)
# ========================================
# 系统工具
loguru                # 日志记录
python-dotenv         # 环境变量管理
singleton_decorator   # 单例模式装饰器
accelerate            # 模型加速
pywin32               # Windows系统API (Windows)
rich>=13.0.0         # 终端美化

# 时间与日期
arrow                 # 日期时间处理
croniter              # 定时任务表达式
ephem                 # 天文计算（农历）
LunarCalendar         # 农历日期处理

# 机器学习与评估
scikit-learn>=1.0.0   # 机器学习工具包

# 图像与媒体
PyQRCode              # 二维码生成
pypng                 # PNG图像处理
>>>>>>> edb0e469

<|MERGE_RESOLUTION|>--- conflicted
+++ resolved
@@ -1,56 +1,33 @@
+# ========================================
+# 基础环境 (Base Environment)
+# ========================================
 # python==3.10.12
 
-## core dependencies version locked
+# ========================================
+# 版本锁定依赖 (Version Locked Dependencies)
+# ========================================
 llama-index-core==0.12.22
+llama-index-vector-stores-qdrant==0.4.3
 pydantic==2.8.0
 --extra-index-url https://download.pytorch.org/whl/cpu 
-torch==2.3.0+cpu # cuda-free environment
+torch==2.3.0+cpu  # cuda-free environment
 transformers>=4.49.0
 sentence-transformers==3.4.1
 numpy==1.26.4
-llama-index-vector-stores-qdrant==0.4.3
 nltk==3.9b1
-## other dependencies without version control
 
-<<<<<<< HEAD
-### utils
-loguru
-python-dotenv
-singleton_decorator
-openpyxl
-=======
 # ========================================
 # 数据处理 (Data Processing)
 # ========================================
 # 数据操作与分析
 pandas>=1.5.0
 openpyxl>=3.0.0  # Excel文件处理
->>>>>>> edb0e469
 
-### ml&nlp&rag
-accelerate
-pandas
+# 文本处理
 tiktoken
-openai
-jieba
-llama-index-embeddings-huggingface
+jieba                 # 中文分词
 bm25s
 rank_bm25
-<<<<<<< HEAD
-llmlingua
-
-### web
-playwright # 使用内置浏览器时，需要先执行playwright install chromium
-fastapi
-uvicorn
-beautifulsoup4
-
-### database
-mysql-connector-python #9.2+
-# 本地开发容器部署docker run -d --name mysql -p 3306:3306 -e MYSQL_ROOT_PASSWORD=123456 -v D:\Code\nkuwiki\etl\data\mysql:/var/lib/mysql mysql:latest
-qdrant-client # 1.3.2+
-#本地开发部署 docker run -d --name qdrant -p 6333:6333 -p 6334:6334 -v d:\code\nkuwiki\etl\data\qdrant:/qdrant/storage qdrant/qdrant:latest 
-=======
 llmlingua             # 文本压缩
 llama-index-embeddings-huggingface
 
@@ -134,5 +111,4 @@
 # 图像与媒体
 PyQRCode              # 二维码生成
 pypng                 # PNG图像处理
->>>>>>> edb0e469
 
