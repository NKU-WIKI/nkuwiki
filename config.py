import os
import pickle
import json
import copy
from singleton_decorator import singleton
from loguru import logger

# 默认配置值，config.json中未配置的项会使用此处的默认值
available_setting = {
    # 支持的部署通道
    "support_channel": ["terminal", "wechatmp", "wechatmp_service"],
    # openai api配置
    "open_ai_api_key": "",  # openai api key
    # openai apibase，当use_azure_chatgpt为true时，需要设置对应的api base
    "open_ai_api_base": "https://api.openai.com/v1",
    "proxy": "",  # openai使用的代理
    # chatgpt模型， 当use_azure_chatgpt为true时，其名称为Azure上model deployment名称
    "model": "coze",  # 可选择: gpt-4o, pt-4o-mini, gpt-4-turbo, claude-3-sonnet, wenxin, moonshot, qwen-turbo, xunfei, glm-4, minimax, gemini等模型，全部可选模型详见common/const.py文件
    "use_azure_chatgpt": False,  # 是否使用azure的chatgpt
    "azure_deployment_id": "",  # azure 模型部署名称
    "azure_api_version": "",  # azure api版本
    # Bot触发配置
    "single_chat_prefix": ["bot", "@bot"],  # 私聊时文本需要包含该前缀才能触发机器人回复
    "single_chat_reply_prefix": "[bot] ",  # 私聊时自动回复的前缀，用于区分真人
    "single_chat_reply_suffix": "",  # 私聊时自动回复的后缀，\n 可以换行
    "group_chat_prefix": ["@bot"],  # 群聊时包含该前缀则会触发机器人回复
    "no_need_at": False,  # 群聊回复时是否不需要艾特
    "group_chat_reply_prefix": "",  # 群聊时自动回复的前缀
    "group_chat_reply_suffix": "",  # 群聊时自动回复的后缀，\n 可以换行
    "group_chat_keyword": [],  # 群聊时包含该关键词则会触发机器人回复
    "group_at_off": False,  # 是否关闭群聊时@bot的触发
    "group_name_white_list": ["ChatGPT测试群", "ChatGPT测试群2"],  # 开启自动回复的群名称列表
    "group_name_keyword_white_list": [],  # 开启自动回复的群名称关键词列表
    "group_chat_in_one_session": ["ChatGPT测试群"],  # 支持会话上下文共享的群名称
    "nick_name_black_list": [],  # 用户昵称黑名单
    "group_welcome_msg": "",  # 配置新人进群固定欢迎语，不配置则使用随机风格欢迎
    "trigger_by_self": False,  # 是否允许机器人触发
    "text_to_image": "dall-e-2",  # 图片生成模型，可选 dall-e-2, dall-e-3
    # Azure OpenAI dall-e-3 配置
    "dalle3_image_style": "vivid", # 图片生成dalle3的风格，可选有 vivid, natural
    "dalle3_image_quality": "hd", # 图片生成dalle3的质量，可选有 standard, hd
    # Azure OpenAI DALL-E API 配置, 当use_azure_chatgpt为true时,用于将文字回复的资源和Dall-E的资源分开.
    "azure_openai_dalle_api_base": "", # [可选] azure openai 用于回复图片的资源 endpoint，默认使用 open_ai_api_base
    "azure_openai_dalle_api_key": "", # [可选] azure openai 用于回复图片的资源 key，默认使用 open_ai_api_key
    "azure_openai_dalle_deployment_id":"", # [可选] azure openai 用于回复图片的资源 deployment id，默认使用 text_to_image
    "image_proxy": True,  # 是否需要图片代理，国内访问LinkAI时需要
    "image_create_prefix": ["画", "看", "找"],  # 开启图片回复的前缀
    "concurrency_in_session": 1,  # 同一会话最多有多少条消息在处理中，大于1可能乱序
    "image_create_size": "256x256",  # 图片大小,可选有 256x256, 512x512, 1024x1024 (dall-e-3默认为1024x1024)
    "group_chat_exit_group": False,
    # chatgpt会话参数
    "expires_in_seconds": 3600,  # 无操作会话的过期时间
    # 人格描述
    "character_desc": "你是ChatGPT, 一个由OpenAI训练的大型语言模型, 你旨在回答并解决人们的任何问题，并且可以使用多种语言与人交流。",
    "conversation_max_tokens": 1000,  # 支持上下文记忆的最多字符数
    # chatgpt限流配置
    "rate_limit_chatgpt": 20,  # chatgpt的调用频率限制
    "rate_limit_dalle": 50,  # openai dalle的调用频率限制
    # chatgpt api参数 参考https://platform.openai.com/docs/api-reference/chat/create
    "temperature": 0.9,
    "top_p": 1,
    "frequency_penalty": 0,
    "presence_penalty": 0,
    "request_timeout": 180,  # chatgpt请求超时时间，openai接口默认设置为600，对于难问题一般需要较长时间
    "timeout": 120,  # chatgpt重试超时时间，在这个时间内，将会自动重试
    # Baidu 文心一言参数
    "baidu_wenxin_model": "eb-instant",  # 默认使用ERNIE-Bot-turbo模型
    "baidu_wenxin_api_key": "",  # Baidu api key
    "baidu_wenxin_secret_key": "",  # Baidu secret key
    "baidu_wenxin_prompt_enabled": False,  # Enable prompt if you are using ernie character model
    # 讯飞星火API
    "xunfei_app_id": "",  # 讯飞应用ID
    "xunfei_api_key": "",  # 讯飞 API key
    "xunfei_api_secret": "",  # 讯飞 API secret
    "xunfei_domain": "",  # 讯飞模型对应的domain参数，Spark4.0 Ultra为 4.0Ultra，其他模型详见: https://www.xfyun.cn/doc/spark/Web.html
    "xunfei_spark_url": "",  # 讯飞模型对应的请求地址，Spark4.0 Ultra为 wss://spark-api.xf-yun.com/v4.0/chat，其他模型参考详见: https://www.xfyun.cn/doc/spark/Web.html
    # claude 配置
    "claude_api_cookie": "",
    "claude_uuid": "",
    # claude api key
    "claude_api_key": "",
    # 通义千问API, 获取方式查看文档 https://help.aliyun.com/document_detail/2587494.html
    "qwen_access_key_id": "",
    "qwen_access_key_secret": "",
    "qwen_agent_key": "",
    "qwen_app_id": "",
    "qwen_node_id": "",  # 流程编排模型用到的id，如果没有用到qwen_node_id，请务必保持为空字符串
    # 阿里灵积(通义新版sdk)模型api key
    "dashscope_api_key": "",
    # Google Gemini Api Key
    "gemini_api_key": "",
    # wework的通用配置
    "wework_smart": True,  # 配置wework是否使用已登录的企业微信，False为多开
    # 语音设置
    "speech_recognition": True,  # 是否开启语音识别
    "group_speech_recognition": False,  # 是否开启群组语音识别
    "voice_reply_voice": False,  # 是否使用语音回复语音，需要设置对应语音合成引擎的api key
    "always_reply_voice": False,  # 是否一直使用语音回复
    "voice_to_text": "openai",  # 语音识别引擎，支持openai,baidu,google,azure,xunfei,ali
    "text_to_voice": "openai",  # 语音合成引擎，支持openai,baidu,google,azure,xunfei,ali,pytts(offline),elevenlabs,edge(online)
    "text_to_voice_model": "tts-1",
    "tts_voice_id": "alloy",
    # baidu 语音api配置， 使用百度语音识别和语音合成时需要
    "baidu_app_id": "",
    "baidu_api_key": "",
    "baidu_secret_key": "",
    # 1536普通话(支持简单的英文识别) 1737英语 1637粤语 1837四川话 1936普通话远场
    "baidu_dev_pid": 1536,
    # azure 语音api配置， 使用azure语音识别和语音合成时需要
    "azure_voice_api_key": "",
    "azure_voice_region": "japaneast",
    # elevenlabs 语音api配置
    "xi_api_key": "",  # 获取ap的方法可以参考https://docs.elevenlabs.io/api-reference/quick-start/authentication
    "xi_voice_id": "",  # ElevenLabs提供了9种英式、美式等英语发音id，分别是"Adam/Antoni/Arnold/Bella/Domi/Elli/Josh/Rachel/Sam"
    # 服务时间限制，目前支持itchat
    "chat_time_module": False,  # 是否开启服务时间限制
    "chat_start_time": "00:00",  # 服务开始时间
    "chat_stop_time": "24:00",  # 服务结束时间
    # 翻译api
    "translate": "baidu",  # 翻译api，支持baidu
    # baidu翻译api的配置
    "baidu_translate_app_id": "",  # 百度翻译api的appid
    "baidu_translate_app_key": "",  # 百度翻译api的秘钥
    # itchat的配置
    "hot_reload": False,  # 是否开启热重载
    # wechaty的配置
    "wechaty_puppet_service_token": "",  # wechaty的token
    # wechatmp的配置
    "wechatmp_token": "",  # 微信公众平台的Token
    "wechatmp_port": 8080,  # 微信公众平台的端口,需要端口转发到80或443
    "wechatmp_app_id": "",  # 微信公众平台的appID
    "wechatmp_app_secret": "",  # 微信公众平台的appsecret
    "wechatmp_aes_key": "",  # 微信公众平台的EncodingAESKey，加密模式需要
    # wechatcom的通用配置
    "wechatcom_corp_id": "",  # 企业微信公司的corpID
    # wechatcomapp的配置
    "wechatcomapp_token": "",  # 企业微信app的token
    "wechatcomapp_port": 9898,  # 企业微信app的服务端口,不需要端口转发
    "wechatcomapp_secret": "",  # 企业微信app的secret
    "wechatcomapp_agent_id": "",  # 企业微信app的agent_id
    "wechatcomapp_aes_key": "",  # 企业微信app的aes_key
    # 飞书配置
    "feishu_port": 80,  # 飞书bot监听端口
    "feishu_app_id": "",  # 飞书机器人应用APP Id
    "feishu_app_secret": "",  # 飞书机器人APP secret
    "feishu_token": "",  # 飞书 verification token
    "feishu_bot_name": "",  # 飞书机器人的名字
    # 钉钉配置
    "dingtalk_client_id": "",  # 钉钉机器人Client ID 
    "dingtalk_client_secret": "",  # 钉钉机器人Client Secret
    "dingtalk_card_enabled": False,
    
    # chatgpt指令自定义触发词
    "clear_memory_commands": ["#清除记忆"],  # 重置会话指令，必须以#开头
    # channel配置
    "channel_type": "",  # 通道类型，支持：{wx,wxy,terminal,wechatmp,wechatmp_service,wechatcom_app,dingtalk}
    "subscribe_msg": "",  # 订阅消息, 支持: wechatmp, wechatmp_service, wechatcom_app
    "appdata_dir": "",  # 数据目录
    # 插件配置
    "plugin_trigger_prefix": "&",  # 规范插件提供聊天相关指令的前缀，建议不要和管理员指令前缀"#"冲突
    # 是否使用全局插件配置
    "use_global_plugin_config": False,
    "max_media_send_count": 3,  # 单次最大发送媒体资源的个数
    "media_send_interval": 1,  # 发送图片的事件间隔，单位秒
    # 智谱AI 平台配置
    "zhipu_ai_api_key": "",
    "zhipu_ai_api_base": "https://open.bigmodel.cn/api/paas/v4",
    "moonshot_api_key": "",
    "moonshot_base_url": "https://api.moonshot.cn/v1/chat/completions",
    # LinkAI平台配置
    "use_linkai": False,
    "linkai_api_key": "",
    "linkai_app_code": "",
    "linkai_api_base": "https://api.link-ai.tech",  # linkAI服务地址
    "web_port": 9899,
    # coze配置
    "coze_api_key": "",
    "coze_bot_id": "",
    "coze_api_base": "https://api.coze.cn/open_api/v2",
    # hiagent配置
    "hiagent_api_key": "",
    "hiagent_app_id": "",
    "hiagent_api_base": "https://coze.nankai.edu.cn/api/proxy/api/v1",
    "hiagent_user_id": "default_user",
    "enable_knowledge_integration": True,
    "max_knowledge_display": 3,
    "max_knowledge_length": 100,
    "response_mode": "blocking",
    # 数据库配置项
    "db_host": "localhost",  # 数据库主机地址，类型str，默认"localhost"
    "db_port": 3306,  # 数据库端口，类型int，默认3306
    "db_user": "remote_user",  # 数据库用户名，类型str，默认"root"
    "db_password": "your_password",  # 数据库密码，类型str，默认为空
    "db_name": "nku_articles",  # 数据库名称，类型str，默认"mysql"
    "data_path": "",  # 数据存储路径，类型str，默认为空
    "proxy_pool": "http://127.0.0.1:7897",  # 代理池地址，类型str，URL格式
    # 微信公众号配置项
    "unofficial_account": "",  # 非官方公众号ID，类型str，默认为空
    "university_official_account": "",  # 大学官方公众号ID，类型str，默认为空
    "school_official_account": "",  # 学院官方公众号ID，类型str，默认为空
    "club_official_account": "",  # 社团公众号ID，类型str，默认为空
    "market_token": "",  # 集市token，类型str，默认为空
<<<<<<< HEAD
    "ssl_key_path": "",  # ssl私钥路径，类型str，默认为空
    "ssl_cert_path": ""  # ssl证书路径，类型str，默认为空
=======
    "agent_type": ""  # 代理类型，类型str，默认为空
>>>>>>> 663bd9db
}

@singleton
class Config(dict):
    """配置管理单例类，继承字典类型实现配置存储
    
    属性:
        user_datas: 用户数据存储字典
        logger: 日志记录器实例
    """
    def __init__(self, d=None):
        """初始化配置实例
        
        Args:
            d: 初始配置字典，默认为None
        """
        super().__init__()
        self.update(available_setting)
        if d is None:
            d = {}
        # 统一转换为小写键名
        d = {k.lower(): v for k, v in d.items()}
        for k, v in d.items():
            self[k] = v
        self.user_datas = {}
        self.plugin_config = {}

    def __getitem__(self, key):
        """重写字典获取项方法，实现配置键名大小写不敏感"""
        key = key.lower()  # 统一转小写
        if key not in available_setting:
            raise Exception(f"无效配置项：{key}")
        return super().__getitem__(key)

    def get(self, key, default=None):
        """安全获取配置项方法
        
        Args:
            key: 配置键名
            default: 默认返回值，默认为None
            
        Returns:
            配置项值或默认值
        """
        try:
            return self[key.lower()]  # 统一转小写
        except KeyError:
            return default
        except Exception as e:
            self.logger.exception(f"[config] 配置获取异常")
            return default
        
    @staticmethod
    def get_root():
        """获取配置文件根目录路径
        
        Returns:
            str: 当前文件的绝对路径目录
        """
        return os.path.dirname(os.path.abspath(__file__))
    
    @staticmethod
    def read_file(path):
        """读取文件内容
        
        Args:
            path: 文件路径
            
        Returns:
            str: 文件内容字符串
        """
        with open(path, mode="r", encoding="utf-8") as f:
            return f.read()
        
    def get_appdata_dir(self):
        """获取应用数据存储目录，自动创建不存在的目录
        
        Returns:
            str: 数据存储目录路径
        """
        data_path = os.path.join(self.get_root(), self.get("appdata_dir", ""))
        if not os.path.exists(data_path):
            self.logger.info("[INIT] data path not exists, create it: {}".format(data_path))
            os.makedirs(data_path)
        return data_path
    
    def get_user_data(self, user) -> dict:
        """获取指定用户数据字典
        
        Args:
            user: 用户标识符
            
        Returns:
            dict: 用户数据字典
        """
        if self.user_datas.get(user) is None:
            self.user_datas[user] = {}
        return self.user_datas[user]

    def load_user_datas(self):
        """从持久化存储加载用户数据"""
        try:
            with open(os.path.join(self.get_appdata_dir(), "user_datas.pkl"), "rb") as f:
                self.user_datas = pickle.load(f)
                self.logger.info("[Config] User datas loaded.")
        except FileNotFoundError as e:
            self.logger.debug("[Config] User datas file not found, ignore.")
        except Exception as e:
            self.logger.debug("[Config] User datas error")
            self.user_datas = {}

    def save_user_datas(self):
        """持久化保存用户数据到文件"""
        try:
            import copy
            save_data = copy.deepcopy(self.user_datas)
            for user in list(save_data.keys()):
                for key in list(save_data[user].keys()):
                    if not isinstance(save_data[user][key], (str, int, float, bool, list, dict)):
                        del save_data[user][key]
            
            with open(os.path.join(self.get_appdata_dir(), "user_datas.pkl"), "wb") as f:
                pickle.dump(save_data, f)
                self.logger.info("[Config] User datas saved.")
        except Exception as e:
            self.logger.error(f"[Config] 保存用户数据失败: {str(e)}")

    def drag_sensitive(self):
        """生成脱敏后的配置信息
        
        Returns:
            dict: 脱敏处理后的配置字典
        """
        try:
            if isinstance(self, str):
                conf_dict: dict = json.loads(self)
                conf_dict_copy = copy.deepcopy(conf_dict)
                for key in conf_dict_copy:
                    if "key" in key or "secret" in key:
                        if isinstance(conf_dict_copy[key], str):
                            conf_dict_copy[key] = conf_dict_copy[key][0:3] + "*" * 5 + conf_dict_copy[key][-3:]
                return json.dumps(conf_dict_copy, indent=4)

            elif isinstance(self, dict):
                config_copy = copy.deepcopy({k: v for k, v in self.items()})
                for key in config_copy:
                    if "key" in key or "secret" in key:
                        if isinstance(config_copy[key], str):
                            config_copy[key] = config_copy[key][0:3] + "*" * 5 + config_copy[key][-3:]
                return config_copy
            else:
                config_copy = copy.deepcopy(dict(self))
                config_copy.pop('logger', None)
                config_copy.pop('user_datas', None)
                return config_copy
        except Exception as e:
            self.logger.exception(e)
            return self
        
    def write_plugin_config(self, pconf: dict):
        """写入插件全局配置
        
        Args:
            pconf: 插件配置字典
        """
        for k in pconf:
            self.plugin_config[k.lower()] = pconf[k]

    def remove_plugin_config(self, name: str):
        """移除待重新加载的插件配置
        
        Args:
            name: 插件名称
        """
        self.plugin_config.pop(name.lower(), None)

    def pconf(self, plugin_name: str) -> dict:
        """获取指定插件配置
        
        Args:
            plugin_name: 插件名称
            
        Returns:
            dict: 插件配置字典
        """
        return self.plugin_config.get(plugin_name.lower())
    
    def subscribe_msg(self):
        """生成订阅消息模板
        
        Returns:
            str: 格式化后的订阅消息
        """
        trigger_prefix = self.get("single_chat_prefix", [""])[0]
        msg = self.get("subscribe_msg", "")
        return msg.format(trigger_prefix=trigger_prefix)
    
    def load_config(self, logger = logger):
        """加载配置文件并初始化配置
        
        Args:
            logger: 日志记录器实例，默认为全局logger
            
        Returns:
            self: 配置实例
        """
        self.logger = logger
        config_path = os.path.join(os.path.dirname(__file__), "config.json")
        try:
            with open(config_path, "r", encoding="utf-8-sig") as f:
                config_str = f.read()
                config_data = json.loads(config_str)
                config_data = {k.lower(): v for k, v in config_data.items()}
                self.update(config_data)
        except json.JSONDecodeError as e:
            self.logger.exception(f"[config] 配置文件格式错误")
        self.logger.debug("[config] load config: {}".format(self.drag_sensitive()))
        self.load_user_datas()
        return self

# 全局配置，用于存放全局生效的状态
# global_config = {
#     "admin_users": []
# }


# def get_model_config(model_name: str) -> dict:
#     """安全获取模型配置"""
#     global plugin_config
#     config = plugin_config.get(model_name)
#     if not isinstance(config, dict):
#         App().logger.warning(f"模型{model_name}配置格式错误，预期字典类型")
#         return {}
#     return config<|MERGE_RESOLUTION|>--- conflicted
+++ resolved
@@ -200,12 +200,9 @@
     "school_official_account": "",  # 学院官方公众号ID，类型str，默认为空
     "club_official_account": "",  # 社团公众号ID，类型str，默认为空
     "market_token": "",  # 集市token，类型str，默认为空
-<<<<<<< HEAD
     "ssl_key_path": "",  # ssl私钥路径，类型str，默认为空
-    "ssl_cert_path": ""  # ssl证书路径，类型str，默认为空
-=======
+    "ssl_cert_path": "",  # ssl证书路径，类型str，默认为空
     "agent_type": ""  # 代理类型，类型str，默认为空
->>>>>>> 663bd9db
 }
 
 @singleton
